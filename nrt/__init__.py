import abc
import warnings

import numpy as np
import pandas as pd
from netCDF4 import Dataset
import rasterio
from rasterio.crs import CRS
from affine import Affine

from nrt.utils import build_regressors
from nrt.fit_methods import ols, rirls
from nrt.screen_outliers import ccdc_rirls, shewhart
from nrt.check_stability import ccdc_stable_fit

__version__ = "0.0.1"


class BaseNrt(metaclass=abc.ABCMeta):
    """Abstract class for Near Real Time change detection

    Every new change monitoring approach should inherit from this abstract
    class and must implement the abstract methods ``fit()``, ``monitor()``
    and ``report()``. It contains generic method to fit time-series
    harmonic-trend regression models, backward test for stability, dump the
    instance to a netcdf file and reload a dump.

    Attributes:
        mask (numpy.ndarray): A 2D numpy array containing pixels that should
            be monitored (1) and not (0). The mask may be updated following
            historing period stability check, and after a call to monitor
            following a confirmed break. Values are as follow.
            ``{0: 'Not monitored', 1: 'monitored', 2: 'Unstable history',
            3: 'Confirmed break - no longer monitored'}``
        trend (bool): Indicate whether stable period fit is performed with
            trend or not
        harmonic_order (int): The harmonic order of the time-series regression
        x (numpy.ndarray): array of x coordinates
        y (numpy.ndarray): array of y coordinates

    Args:
        mask (numpy.ndarray): A 2D numpy array containing pixels that should be
            monitored marked as ``1`` and pixels that should be excluded (marked
            as ``0``). Typically a stable forest mask when doing forest disturbance
            monitoring. If no mask is supplied all pixels are considered and
            a mask is created following the ``fit()`` call
        trend (bool): Indicate whether stable period fit is performed with
            trend or not
        harmonic_order (int): The harmonic order of the time-series regression
        x_coords (numpy.ndarray): x coordinates
        y_coords (numpy.ndarray): y coordinates
    """
    def __init__(self, mask=None, trend=True, harmonic_order=3, beta=None,
                 x_coords=None, y_coords=None):
        self.mask = mask
        self.trend = trend
        self.harmonic_order = harmonic_order
        self.x = x_coords
        self.y = y_coords
        self.beta = beta

    def _fit(self, X, dataarray,
             method='OLS',
             screen_outliers=None,
             check_stability=None, **kwargs):
        """Fit a regression model on an xarray.DataArray

        #TODO: Not sure whether recresid is implied by ROC or not.

        Args:
            X (numpy.ndarray): The design matrix used for the regression
            dataarray (xarray.DataArray): A 3 dimension (time, y, x) DataArray
                containing the dependant variable
            method (str): The fitting method. Possible values include ``'OLS'``,
                ``'IRLS'``, ``'LASSO'``, ``'Shewhart'``. May be ignored depending
                on the value passed to ``check_stability``
            screen_outliers (str): The screening method. Possible values include
                ``'Shewhart'`` and ``'CCDC_RIRLS'``.
            check_stability (str): Which test should be used in stability checking.
                If ``None`` no stability check is performed. Other potential values
                include ``'ROC'``.
            **kwargs: Other parameters specific to each fit method

        Returns:
            beta (numpy.ndarray): The array of regression estimators
            residuals (numpy.ndarray): The array of residuals

        Raises:
            NotImplementedError: If method is not yet implemented
            ValueError: Unknown value for `method`
        """
        # lower level functions using numba may require that X and y have the same
        # datatype (e.g. float32, float32 signature)
        y = dataarray.values.astype(np.float32)
        X = X.astype(np.float32)
        # If no mask has been set at class instantiation, assume everything is forest
        if self.mask is None:
            self.mask = np.ones_like(y[0,:,:], dtype=np.uint8)
        mask_bool = self.mask == 1
        shape = y.shape
        beta_shape = (X.shape[1], shape[1], shape[2])
<<<<<<< HEAD
        y_flat = y.reshape(shape_flat)

        # 1. Optionally screen outliers
        #   This just updats y_flat
        if screen_outliers == 'Shewhart':
            y_flat = shewhart(X, y_flat, **kwargs)
        elif screen_outliers == 'CCDC_RIRLS':
            y_flat = ccdc_rirls(X, y_flat, **kwargs)
            print(np.sum(~np.isnan(y_flat), axis=0))

        # 2. If a stability check method is selected, do that instead of fitting
        if check_stability == 'RecResid':
            raise NotImplementedError('Method not yet implemented')
        elif check_stability == 'CCDC':
            if not self.trend:
                raise ValueError('Method "CCDC" requires "trend" to be true.')
            dates = pd.DatetimeIndex(dataarray.time.values)
            beta, residuals = ccdc_stable_fit(X, y_flat, dates, **kwargs)

        if method == 'OLS':
            beta, residuals = ols(X, y_flat)
        elif method == 'LASSO':
            raise NotImplementedError('Method not yet implemented')
        elif method == 'RIRLS':
            beta, residuals = rirls(X, y_flat, **kwargs)
        else:
            raise ValueError('Unknown method')

        beta = beta.reshape(beta_shape)
        residuals = residuals.reshape(shape)
=======
        # Create empty arrays with output shapes to store reg coefficients and residuals
        beta = np.zeros(beta_shape, dtype=np.float32)
        residuals = np.zeros_like(y, dtype=np.float32)
        y_flat = y[:,mask_bool]
        if method == 'OLS' and not check_stability:
            beta_flat, residuals_flat = ols(X, y_flat)
        elif method == 'LASSO' and not check_stability:
            raise NotImplementedError('Method not yet implemented')
        elif method == 'Shewhart' and not check_stability:
            beta_flat, residuals_flat = shewhart(X, y_flat, **kwargs)
        else:
            raise ValueError('Unknown method')
        beta[:,mask_bool] = beta_flat
        residuals[:,mask_bool] = residuals_flat
>>>>>>> b2ce7631
        return beta, residuals

    def _screen_outliers(self, X, y_flat, method='shewhart', **kwargs):
        """Screen outliers from timeseries

        Args:
            X (numpy.ndarray): The design matrix used for the regression
            dataarray (xarray.DataArray): A 3 dimension (time, y, x) DataArray
                containing the dependant variable
            method (str): The screening method. Possible values include
                ``'shewhart'`` and ``'CCDC_RIRLS'``.
            **kwargs: Other parameters specific to each screening method

        Returns:
            xarray.DataArray: DataArray with outliers set to np.nan
        """
        pass

    def _check_stability(self, method='CCDC', **kwargs):
        """Check for stability

        Check if the fitted models are stable over the time series. If not,
        set self.mask to indicate where unstable time series remain.

        Args:
            dataarray (xarray.DataArray): A 3 dimension (time, y, x) DataArray
                containing the dependant variable
            method (str): The screening method. Possible values include
                ``'CCDC'`` and ``'RecResid'``.
            **kwargs: Other parameters specific to each method

        Returns:
            boolean: True if there are still unstable time series and other
                abort criteria haven't been reached yet (i.e. insufficient
                length of time series).
        """


    @abc.abstractmethod
    def fit(self):
        pass

    @abc.abstractmethod
    def monitor(self):
        pass

    @abc.abstractmethod
    def _report(self):
        """Abstract method

        Must generate a 2D numpy array with unit8 datatype
        """
        pass

    def report(self, filename, driver='GTiff', crs=CRS.from_epsg(3035)):
        """Write the result of reporting to a raster geospatial file

        TODO: Make writing a window to larger file possible, but check for potential
            thread safety issues
        """
        r = self._report()
        meta = {'driver': driver,
                'crs': crs,
                'count': 1,
                'dtype': 'uint8',
                'transform': self.transform,
                'height': r.shape[0],
                'width': r.shape[1]}
        with rasterio.open(filename, 'w', **meta) as dst:
            dst.write(r, 1)

    @property
    def transform(self):
        if self.x is None or self.y is None:
            warnings.warn('x and y coordinate arrays not set, returning identity transform')
            aff = Affine.identity()
        else:
            y_res = abs(self.y[0] - self.y[1])
            x_res = abs(self.x[0] - self.x[1])
            y_0 = np.max(self.y) + y_res / 2
            x_0 = np.min(self.x) - x_res / 2
            aff = Affine(x_res, 0, x_0,
                         0, -y_res, y_0)
        return aff

    def predict(self, date):
        """Predict the expected values for a given date

        Args:
            date (datetime.datetime): The date to predict

        Returns:
            numpy.ndarray: A 2D array of predicted values
        """
        shape_beta = self.beta.shape
        shape_y = (shape_beta[1], shape_beta[2])
        shape_beta_flat = (shape_beta[0], shape_beta[1] * shape_beta[2])
        X = self._regressors(date)
        y_pred = np.dot(X, self.beta.reshape(shape_beta_flat))
        return y_pred.reshape(shape_y)

    @classmethod
    def from_netcdf(cls, filename, **kwargs):
        with Dataset(filename) as src:
            # Get dict of variables
            d = dict()
            for k in src.variables.keys():
                nc_var = src.variables[k]
                # bool are stored as int in netcdf and need to be coerced back to bool
                is_bool = 'dtype' in nc_var.ncattrs() and nc_var.getncattr('dtype') == 'bool'
                try:
                    v = nc_var.value
                    if is_bool:
                        v = bool(v)
                except Exception as e:
                    v = nc_var[:]
                    if is_bool:
                        v = v.astype(np.bool)
                if k == 'x':
                    k = 'x_coords'
                if k == 'y':
                    k = 'y_coords'
                if k == 'r':
                    continue
                d.update({k:v})
        return cls(**d)

    def to_netcdf(self, filename):
        # List all attributes remove
        attr = vars(self)
        with Dataset(filename, 'w') as dst:
            # define variable
            x_dim = dst.createDimension('x', len(self.x))
            y_dim = dst.createDimension('y', len(self.y))
            r_dim = dst.createDimension('r', self.beta.shape[0])
            # Create coordinate variables
            x_var = dst.createVariable('x', np.float32, ('x',))
            y_var = dst.createVariable('y', np.float32, ('y',))
            r_var = dst.createVariable('r', np.uint8, ('r', ))
            # fill values of coordinate variables
            x_var[:] = self.x
            y_var[:] = self.y
            r_var[:] = np.arange(start=0, stop=self.beta.shape[0],
                                 dtype=np.uint8)
            # Add beta variable
            beta_var = dst.createVariable('beta', np.float32, ('r', 'y', 'x'),
                                          zlib=True)
            beta_var[:] = self.beta
            # Create other variables
            for k,v in attr.items():
                if k not in ['x', 'y', 'beta']:
                    if isinstance(v, np.ndarray):
                        # bool array are stored as int8
                        dtype = np.uint8 if v.dtype == bool else v.dtype
                        new_var = dst.createVariable(k, dtype, ('y', 'x'))
                        new_var[:] = v
                        if v.dtype == bool:
                            new_var.setncattr('dtype', 'bool')
                    elif isinstance(v, str):
                        new_var = dst.createVariable(k, 'c')
                        new_var.value = v
                    elif isinstance(v, float):
                        new_var = dst.createVariable(k, 'f4')
                        new_var.value = v
                    elif isinstance(v, bool):
                        new_var = dst.createVariable(k, 'i1')
                        new_var.value = int(v)
                        new_var.setncattr('dtype', 'bool')
                    elif isinstance(v, int):
                        new_var = dst.createVariable(k, 'i4')
                        new_var.value = v

    def set_xy(self, dataarray):
        self.x = dataarray.x.values
        self.y = dataarray.y.values

    @staticmethod
    def build_design_matrix(dataarray, trend=True, harmonic_order=3):
        """Build a design matrix for temporal regression from xarray DataArray

        Args:
            trend (bool): Whether to include a temporal trend or not
            harmonic_order (int): The harmonic order to use (``1`` corresponds
                to annual cycles, ``2`` to annual and biannual cycles, etc)

        Returns:
            numpy.ndarray: A design matrix to be passed to be passed to e.g. the
                ``_fit()`` method
        """
        dates = pd.DatetimeIndex(dataarray.time.values)
        X = build_regressors(dates=dates, trend=trend, harmonic_order=harmonic_order)
        return X

    def _regressors(self, date):
        """Get the matrix of regressors for a single date

        Args:
            date (datetime.datetime): The date for which to generate a matrix of regressors

        Returns:
            numpy.ndarray: A matrix of regressors
        """
        date_pd = pd.DatetimeIndex([date])
        X = build_regressors(dates=date_pd, trend=self.trend,
                             harmonic_order=self.harmonic_order)
        return X

<|MERGE_RESOLUTION|>--- conflicted
+++ resolved
@@ -99,8 +99,10 @@
         mask_bool = self.mask == 1
         shape = y.shape
         beta_shape = (X.shape[1], shape[1], shape[2])
-<<<<<<< HEAD
-        y_flat = y.reshape(shape_flat)
+        # Create empty arrays with output shapes to store reg coefficients and residuals
+        beta = np.zeros(beta_shape, dtype=np.float32)
+        residuals = np.zeros_like(y, dtype=np.float32)
+        y_flat = y[:, mask_bool]
 
         # 1. Optionally screen outliers
         #   This just updats y_flat
@@ -117,35 +119,19 @@
             if not self.trend:
                 raise ValueError('Method "CCDC" requires "trend" to be true.')
             dates = pd.DatetimeIndex(dataarray.time.values)
-            beta, residuals = ccdc_stable_fit(X, y_flat, dates, **kwargs)
+            beta_flat, residuals_flat = ccdc_stable_fit(X, y_flat, dates, **kwargs)
 
         if method == 'OLS':
-            beta, residuals = ols(X, y_flat)
+            beta_flat, residuals_flat = ols(X, y_flat)
         elif method == 'LASSO':
             raise NotImplementedError('Method not yet implemented')
         elif method == 'RIRLS':
-            beta, residuals = rirls(X, y_flat, **kwargs)
+            beta_flat, residuals_flat = rirls(X, y_flat, **kwargs)
         else:
             raise ValueError('Unknown method')
 
-        beta = beta.reshape(beta_shape)
-        residuals = residuals.reshape(shape)
-=======
-        # Create empty arrays with output shapes to store reg coefficients and residuals
-        beta = np.zeros(beta_shape, dtype=np.float32)
-        residuals = np.zeros_like(y, dtype=np.float32)
-        y_flat = y[:,mask_bool]
-        if method == 'OLS' and not check_stability:
-            beta_flat, residuals_flat = ols(X, y_flat)
-        elif method == 'LASSO' and not check_stability:
-            raise NotImplementedError('Method not yet implemented')
-        elif method == 'Shewhart' and not check_stability:
-            beta_flat, residuals_flat = shewhart(X, y_flat, **kwargs)
-        else:
-            raise ValueError('Unknown method')
-        beta[:,mask_bool] = beta_flat
-        residuals[:,mask_bool] = residuals_flat
->>>>>>> b2ce7631
+        beta[:, mask_bool] = beta_flat
+        residuals[:, mask_bool] = residuals_flat
         return beta, residuals
 
     def _screen_outliers(self, X, y_flat, method='shewhart', **kwargs):
